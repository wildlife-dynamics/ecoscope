--- conflicted
+++ resolved
@@ -145,52 +145,7 @@
         ----------
         widget : lonboard.BaseDeckWidget or list[lonboard.BaseDeckWidget]
         """
-<<<<<<< HEAD
         self.deck_widgets += (widget,)
-=======
-        update = self.deck_widgets.copy()
-        update.append(widget)
-        self.deck_widgets = update
-
-    @staticmethod
-    def layers_from_gdf(
-        gdf: gpd.GeoDataFrame, tooltip_columns: list[str] | None = None, **kwargs
-    ) -> list[Union[ScatterplotLayer, PathLayer, PolygonLayer]]:
-        """
-        Creates map layers from the provided gdf, returns multiple layers when geometry is mixed
-        Style kwargs are provided to all created layers
-        Parameters
-        ----------
-        gdf : gpd.GeoDataFrame
-            The data used to create the visualization layer
-        tooltip_columns:
-            A list of dataframe columns to be included in the map picking tooltip
-            Will default to all columns if no list is provided
-        kwargs: Additional kwargs passed to lonboard
-        """
-        gdf = _clean_gdf(gdf)
-        gdf = _keep_columns(gdf, tooltip_columns)
-
-        # Take from **kwargs the valid kwargs for each underlying layer
-        # Allows a param set to be passed for a potentially multi-geometry GDF
-        polygon_kwargs = {}
-        scatterplot_kwargs = {}
-        path_kwargs = {}
-        for key in kwargs:
-            if key in PolygonLayerKwargs.__optional_keys__:
-                polygon_kwargs[key] = kwargs[key]
-            if key in ScatterplotLayerKwargs.__optional_keys__:
-                scatterplot_kwargs[key] = kwargs[key]
-            if key in PathLayerKwargs.__optional_keys__:
-                path_kwargs[key] = kwargs[key]
-
-        return viz_layer(
-            data=gdf,
-            polygon_kwargs=polygon_kwargs,  # type: ignore[arg-type]
-            scatterplot_kwargs=scatterplot_kwargs,  # type: ignore[arg-type]
-            path_kwargs=path_kwargs,  # type: ignore[arg-type]
-        )
->>>>>>> a346410f
 
     @staticmethod
     def polyline_layer(
