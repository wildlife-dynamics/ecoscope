name: ecoscope
channels:
  - conda-forge
dependencies:
  - python==3.10.12 # Fixed to mirror version on Google Colab
  - pip
  - git
  - jupyterlab
  - geopandas>1
  - numpy<2.1
  - ipywidgets
  - pip:
      - kaleido==0.2.1
      - pre-commit>=3
      - coverage[toml]
      - earthranger-client@ git+https://github.com/PADAS/er-client@v1.3.3
      - ecoscope
<<<<<<< HEAD
      - lonboard @ git+https://github.com/wildlife-dynamics/lonboard@v0.0.3
      - mypy
=======
      - lonboard @ git+https://github.com/wildlife-dynamics/lonboard@v0.0.4
>>>>>>> 2643f72f
      - nbsphinx
      - sphinx-autoapi
      - dask[dataframe]
      - fsspec<|MERGE_RESOLUTION|>--- conflicted
+++ resolved
@@ -15,12 +15,8 @@
       - coverage[toml]
       - earthranger-client@ git+https://github.com/PADAS/er-client@v1.3.3
       - ecoscope
-<<<<<<< HEAD
-      - lonboard @ git+https://github.com/wildlife-dynamics/lonboard@v0.0.3
+      - lonboard @ git+https://github.com/wildlife-dynamics/lonboard@v0.0.4
       - mypy
-=======
-      - lonboard @ git+https://github.com/wildlife-dynamics/lonboard@v0.0.4
->>>>>>> 2643f72f
       - nbsphinx
       - sphinx-autoapi
       - dask[dataframe]
