import json
import logging
import uuid
from datetime import timedelta

import geopandas as gpd  # type: ignore[import-untyped]
import pandas as pd
import requests
import shapely

import ecoscope

logger = logging.getLogger(__name__)


class SmartIO:
    def __init__(self, **kwargs):
        self._urlBase = kwargs.get("urlBase")
        self._username = kwargs.get("username")
        self._password = kwargs.get("password")

        self._session = requests.Session()
        self._token = kwargs.get("token")
        self._verify_ssl = kwargs.get("verify_ssl")

        self.login()

    def login(self) -> None:
        login_data = {
            "username": self._username,
            "password": self._password,
        }

        if not self._token:
            self._session = requests.Session()
            response = self._session.post(f"{self._urlBase}token", data=login_data, verify=self._verify_ssl)

            response.raise_for_status()
            self._token = response.json()["access_token"]
            return

    def query_data(self, url: str, params: dict | None = None) -> pd.DataFrame:
        headers = {
            "Authorization": f"Bearer {self._token}",
        }

        if params is None:
            params = {}

        session = requests.Session()
        r = session.get(
            f"{self._urlBase}{url}",
            verify=self._verify_ssl,
            params=params,
            headers=headers,
        )

        r.raise_for_status()
        return pd.DataFrame(r.json())

    def query_geojson_data(self, url: str, params: dict | None = None) -> gpd.GeoDataFrame | None:
        headers = {
            "Authorization": f"Bearer {self._token}",
        }

        if params is None:
            params = {}

        session = requests.Session()
        r = session.get(
            f"{self._urlBase}{url}",
            verify=self._verify_ssl,
            params=params,
            headers=headers,
        )

        r.raise_for_status()
        return gpd.GeoDataFrame.from_features(r.json(), crs=4326)

    def get_patrols_list(
        self,
        ca_uuid: str,
        language_uuid: str,
        start: str,
        end: str,
        patrol_mandate: str | None,
        patrol_transport: str | None,
    ) -> gpd.GeoDataFrame | None:
        params = {}
        params["ca_uuid"] = ca_uuid
        params["language_uuid"] = language_uuid
        params["start_date"] = start
        params["end_date"] = end
        params["patrol_mandate"] = patrol_mandate
        params["patrol_transport"] = patrol_transport

        return self.query_geojson_data(url="patrol/", params=params)

    def extract_coordinates(self, gdf):
        """
        Extract coordinates and timestamps from a GeoDataFrame with MultiLineString geometries.

        Args:
            gdf (gpd.GeoDataFrame): GeoDataFrame with MultiLineString geometries

        Returns:
            tuple: Three lists containing longitudes, latitudes, and timestamps
        """
        longitudes = []
        latitudes = []
        timestamps = []

        if isinstance(gdf, gpd.GeoDataFrame):
            geometries = gdf["geometry"]
        elif isinstance(gdf, (shapely.geometry.MultiLineString, shapely.geometry.LineString)):
            geometries = [gdf]
        else:
            geometries = gdf

        for geometry in geometries:
            try:
                # Handle MultiLineString
                if isinstance(geometry, shapely.geometry.MultiLineString):
                    geoms_to_iterate = geometry.geoms
                # Handle single LineString
                elif isinstance(geometry, shapely.geometry.LineString):
                    geoms_to_iterate = [geometry]
                else:
                    continue

                for linestring in geoms_to_iterate:
                    for coord in linestring.coords:
                        if len(coord) >= 3:  # Ensure we have x, y, and timestamp
                            longitudes.append(coord[0])
                            latitudes.append(coord[1])
                            timestamps.append(coord[2])
            except Exception as e:
                logger.error(f"Error processing geometry: {e}")

        return longitudes, latitudes, timestamps

    def process_patrols_gdf(self, df: pd.DataFrame) -> gpd.GeoDataFrame:
        """
        Process multiple geometries in a vectorized way.
        Args:
            df: Input DataFrame with geometry column containing MULTILINESTRING Z data
        Returns:
        gpd.GeoDataFrame: Processed GeoDataFrame with expanded coordinate data
        """
        if df.empty:
            return gpd.GeoDataFrame()

        all_coords = []

        for index, row in df.iterrows():
            geometry = row["geometry"]
            if geometry is None:
                continue

            longitudes, latitudes, timestamps = self.extract_coordinates(geometry)

            if not longitudes:
                logger.error(f"Warning: No valid coordinates found in geometry at index {index}")
                continue

            times = pd.to_datetime(timestamps, unit="ms", utc=True)

            coords_data = pd.DataFrame({"longitude": longitudes, "latitude": latitudes, "fixtime": times})

            static_data = {col: row[col] for col in df.columns}
            for col, value in static_data.items():
                coords_data[col] = value

            all_coords.append(coords_data)

        if not all_coords:
            return gpd.GeoDataFrame()

        result = pd.concat(all_coords, ignore_index=True)
        result_df = gpd.GeoDataFrame(
            result,
            geometry=gpd.points_from_xy(x=result["longitude"], y=result["latitude"]),
            crs="EPSG:4326",
        )
        result_df = result_df.rename(
            columns={
                "uuid": "patrol_id",
                "patrol_leg_day_start": "patrol_start_time",
                "patrol_leg_day_end": "patrol_end_time",
                "id": "groupby_col",
            }
        )
        result_df["patrol_type__display"] = result_df["patrol_mandate"]

        return result_df

    def get_patrol_observations(
<<<<<<< HEAD
        self,
        ca_uuid: str,
        language_uuid: str,
        start: str,
        end: str,
        patrol_mandate: str | None = None,
        patrol_transport: str | None = None,
    ) -> ecoscope.base.Relocations:
        df = self.get_patrols_list(
            ca_uuid=ca_uuid,
            language_uuid=language_uuid,
            start=start,
            end=end,
            patrol_mandate=patrol_mandate,
            patrol_transport=patrol_transport,
        )
=======
        self, ca_uuid, language_uuid, start, end, patrol_mandate=None, patrol_transport=None, window_size_in_days=7
    ):
        df = gpd.GeoDataFrame()
        start_dt = pd.to_datetime(start)
        end_dt = pd.to_datetime(end)
        total_duration = end_dt - start_dt

        if total_duration <= timedelta(days=window_size_in_days):
            df = self.get_patrols_list(
                ca_uuid=ca_uuid,
                language_uuid=language_uuid,
                start=start,
                end=end,
                patrol_mandate=patrol_mandate,
                patrol_transport=patrol_transport,
            )
        else:
            current_start = start_dt
            while current_start < end_dt:
                segment_end = min(current_start + timedelta(days=window_size_in_days), end_dt)
                patrols = self.get_patrols_list(
                    ca_uuid=ca_uuid,
                    language_uuid=language_uuid,
                    start=current_start.isoformat(),
                    end=segment_end.isoformat(),
                    patrol_mandate=patrol_mandate,
                    patrol_transport=patrol_transport,
                )
                df = pd.concat([df, patrols])
                current_start = segment_end

>>>>>>> 6658b2bd
        try:
            patrols_df = self.process_patrols_gdf(df)

            if patrols_df.empty:
                return None

            patrols_df = ecoscope.base.Relocations.from_gdf(
                patrols_df,
                groupby_col="groupby_col",
                uuid_col="patrol_id",
                time_col="fixtime",
            )
            patrols_df.reset_index()
            patrols_df.columns = [col.replace("extra__", "") for col in patrols_df.columns]
            patrols_df = patrols_df.assign(id=[str(uuid.uuid4()) for _ in range(len(patrols_df))]).set_index("id")
            return patrols_df
        except Exception as e:
            logger.error(f"Error processing patrol data: {e}")
            return None

    def get_events(
        self,
        ca_uuid: str,
        language_uuid: str,
        start: str,
        end: str,
    ) -> gpd.GeoDataFrame:
        params = {}
        params["ca_uuid"] = ca_uuid
        params["language_uuid"] = language_uuid
        params["start_date"] = start
        params["end_date"] = end

        events_df = self.query_geojson_data(url="observation/", params=params)
        events_df = gpd.GeoDataFrame(
            events_df,
            geometry=gpd.points_from_xy(x=events_df["X"], y=events_df["Y"]),
            crs="EPSG:4326",
        )

        if "datetime" in events_df.columns:
            events_df = events_df.rename(columns={"datetime": "time"})
        else:
            logger.warning('"datetime" column does not exist in events_df')

        if "category" in events_df.columns:
            events_df = events_df.rename(columns={"category": "event_type"})
        else:
            logger.warning('"category" column does not exist in events_df')

        events_df["extracted_attributes"] = events_df["attributes"].apply(self.extract_event_attributes)
        return events_df

    def extract_event_attributes(self, attr_str: str) -> dict:
        attr_list = json.loads(attr_str)
        values = {}
        for attr in attr_list:
            values[attr["attribute"]] = attr["value"]

        return values<|MERGE_RESOLUTION|>--- conflicted
+++ resolved
@@ -195,7 +195,6 @@
         return result_df
 
     def get_patrol_observations(
-<<<<<<< HEAD
         self,
         ca_uuid: str,
         language_uuid: str,
@@ -203,18 +202,8 @@
         end: str,
         patrol_mandate: str | None = None,
         patrol_transport: str | None = None,
+        window_size_in_days: int = 7,
     ) -> ecoscope.base.Relocations:
-        df = self.get_patrols_list(
-            ca_uuid=ca_uuid,
-            language_uuid=language_uuid,
-            start=start,
-            end=end,
-            patrol_mandate=patrol_mandate,
-            patrol_transport=patrol_transport,
-        )
-=======
-        self, ca_uuid, language_uuid, start, end, patrol_mandate=None, patrol_transport=None, window_size_in_days=7
-    ):
         df = gpd.GeoDataFrame()
         start_dt = pd.to_datetime(start)
         end_dt = pd.to_datetime(end)
@@ -244,7 +233,6 @@
                 df = pd.concat([df, patrols])
                 current_start = segment_end
 
->>>>>>> 6658b2bd
         try:
             patrols_df = self.process_patrols_gdf(df)
 
