--- conflicted
+++ resolved
@@ -96,21 +96,9 @@
     ).apply(pd.Series.explode)
 
 
-<<<<<<< HEAD
-# fmt: off
-def _match_gdf_to_img_coll_ids(gdf=None,
-                               time_col="",
-                               img_coll=None,
-                               output_col_name=None,
-                               stack_limit_before=1,
-                               stack_limit_after=1):
-    # fmt: on
-
-=======
 def _match_gdf_to_img_coll_ids(
     gdf=None, time_col="", img_coll=None, output_col_name=None, stack_limit_before=1, stack_limit_after=1
 ):
->>>>>>> 8d4bdb34
     """
     A function that will add a column to a gdf (output_col_name) that contains
     the stack_limit_before -> stack_limit_after temporally closest image IDs from an image collection.
