--- conflicted
+++ resolved
@@ -1,5 +1 @@
-<<<<<<< HEAD
-__version__ = "1.6.2"
-=======
-__version__ = "1.6.1"
->>>>>>> f2ae428a
+__version__ = "1.6.2"