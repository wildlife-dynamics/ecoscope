--- conflicted
+++ resolved
@@ -540,13 +540,4 @@
         if maximize:
             self.height = "100%"
             self.width = "100%"
-<<<<<<< HEAD
-        return super().to_html(filename=filename, title=title)
-=======
-        return super().to_html(filename=filename, title=title)
-
-    @staticmethod
-    def hex_to_rgb(hex: str) -> list:
-        hex = hex.strip("#")
-        return list(int(hex[i : i + 2], 16) for i in (0, 2, 4))
->>>>>>> cf861ed9
+        return super().to_html(filename=filename, title=title)