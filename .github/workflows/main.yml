name: Tests

on:
  push:
    branches: [ "master" ]
  pull_request:
    branches: [ "*" ]

jobs:
  Test:
    name: ${{ matrix.os }}, ${{ matrix.env }}
    runs-on: ${{ matrix.os }}
    defaults:
      run:
        shell: bash -leo pipefail {0}
    strategy:
      fail-fast: false
      matrix:
        os: [ubuntu-latest, macos-latest, windows-latest]
        env: [environment.yml]

    steps:
      - uses: actions/checkout@v4

      - name: Setup Micromamba
<<<<<<< HEAD
        uses: mamba-org/setup-micromamba@v2.0.0
=======
        uses: mamba-org/setup-micromamba@v2.0.1
>>>>>>> 8aa05b58
        with:
          environment-file: ${{ matrix.env }}
<<<<<<< HEAD
          init-shell: bash powershell
=======
          cache-environment: true
          cache-downloads: true
          init-shell: bash

      - name: Install pip dependencies and our package
        shell: bash -leo pipefail {0}
        run: |
          python -m pip install ".[all]"
>>>>>>> 8aa05b58

      - name: Test
        env:
          ER_USERNAME: ${{ secrets.ER_USERNAME }}
          ER_PASSWORD: ${{ secrets.ER_PASSWORD }}
          EE_ACCOUNT: ${{ secrets.EE_ACCOUNT }}
          EE_PRIVATE_KEY_DATA: ${{ secrets.EE_PRIVATE_KEY_DATA }}
        run: |
          pytest -v -r s --color=yes --cov=ecoscope --cov-append --cov-report=xml
      
      - name: Codecov
        uses: codecov/codecov-action@v4<|MERGE_RESOLUTION|>--- conflicted
+++ resolved
@@ -23,25 +23,17 @@
       - uses: actions/checkout@v4
 
       - name: Setup Micromamba
-<<<<<<< HEAD
-        uses: mamba-org/setup-micromamba@v2.0.0
-=======
         uses: mamba-org/setup-micromamba@v2.0.1
->>>>>>> 8aa05b58
         with:
           environment-file: ${{ matrix.env }}
-<<<<<<< HEAD
-          init-shell: bash powershell
-=======
           cache-environment: true
           cache-downloads: true
-          init-shell: bash
+          init-shell: bash powershell
 
       - name: Install pip dependencies and our package
         shell: bash -leo pipefail {0}
         run: |
           python -m pip install ".[all]"
->>>>>>> 8aa05b58
 
       - name: Test
         env:
